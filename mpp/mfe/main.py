from pathlib import Path
import argparse

import nipype.pipeline as pe
from nipype.interfaces import fsl, freesurfer
from nipype.interfaces import utility as niu

from mpp.mfe.interfaces.data import InitData, PickAtlas, SubDirAnnot, SaveFeatures, Phenotypes
from mpp.mfe.interfaces.diffusion import ProbTract
from mpp.mfe.interfaces.features import FC, NetworkStats, Anat, SC, Confounds
from mpp.mfe.utilities import SimgCmd, dataset_params, AddSubDir, CombineStrings, CombineAtlas

base_dir = Path(__file__).resolve().parent.parent


def main() -> None:
    parser = argparse.ArgumentParser(
        description="Multimodal neuroimaging feature extraction",
        formatter_class=lambda prog: argparse.ArgumentDefaultsHelpFormatter(prog, width=100))
    required = parser.add_argument_group("required arguments")
    required.add_argument("dataset", type=str, help="Dataset (HCP-YA, HCP-A, HCP-D, ABCD)")
    required.add_argument("subject", type=str, help="Subject ID")
    required.add_argument(
        "--modality", nargs="+", required=True,
        help="List of modalities (rfMRI, tfMRI, sMRI, dMRI)")
    optional = parser.add_argument_group("optional arguments")
    optional.add_argument(
        "--diff_dir", type=Path, default=None,
        help="Directory containing preprocessed diffusion files")
    optional.add_argument(
        "--pheno_dir", type=Path, default=None, help="Directory containing phenotype data")
    optional.add_argument("--work_dir", type=Path, default=Path.cwd(), help="Work directory")
    optional.add_argument("--output_dir", type=Path, default=Path.cwd(), help="Output directory")
    optional.add_argument("--simg", type=Path, default=None, help="singularity image")
    optional.add_argument("--condordag", action="store_true", help="Submit as DAG to HTCondor")
    config = vars(parser.parse_args())

    # Set-up
    simg_cmd = SimgCmd(config)
    config["output_dir"].mkdir(parents=True, exist_ok=True)
    config["param"] = dataset_params(
        config["dataset"], Path(config["work_dir"], config["subject"]), config["pheno_dir"],
        config["subject"])
    mfe_wf = pe.Workflow(f"mfe_{config['subject']}_wf", base_dir=config["work_dir"])
    mfe_wf.config["execution"]["try_hard_link_datasink"] = "false"
    mfe_wf.config["execution"]["crashfile_format"] = "txt"
    mfe_wf.config["execution"]["stop_on_first_crash"] = "true"

    # Input and output
    init_data = pe.Node(InitData(config=config, simg_cmd=simg_cmd), "init_data")
    save_features = pe.Node(SaveFeatures(config=config), "save_features")
    mfe_wf.connect([(init_data, save_features, [("dataset_dir", "dataset_dir")])])

    # rfMRI features
    if "rfMRI" in config["modality"]:
        rsfc = pe.Node(FC(config=config, modality="rfMRI"), "rsfc")
        rs_stats = pe.Node(NetworkStats(), "rs_stats")
        mfe_wf.connect([
            (init_data, rsfc, [
                ("rs_runs", "rs_runs"), ("data_files", "data_files"), ("hcpd_b_runs", "hcpd_b_runs")]),
            (rsfc, rs_stats, [("sfc", "conn")]),
            (rsfc, save_features, [("sfc", "s_rsfc"), ("dfc", "d_rsfc")]),
            (rs_stats, save_features, [("stats", "rs_stats")])])

    # tfMRI features
    if "tfMRI" in config["modality"]:
        tfc = pe.Node(FC(config=config, modality="tfMRI"), "tfc")
        mfe_wf.connect([
            (init_data, tfc, [("t_runs", "t_runs"), ("data_files", "data_files")]),
            (tfc, save_features, [("sfc", "tfc")])])

    # sMRI features
    if "sMRI" in config["modality"]:
        anat = pe.Node(Anat(config=config, simg_cmd=simg_cmd), "anat")
        mfe_wf.connect([
            (init_data, anat, [("data_files", "data_files"), ("anat_dir", "anat_dir")]),
            (anat, save_features, [("myelin", "myelin"), ("morph", "morph")])])

    # dMRI features
    if "dMRI" in config["modality"]:
        tmp_dir = Path(config["work_dir"], "sc_tmp")
        tmp_dir.mkdir(parents=True, exist_ok=True)
        fs_opt = f"--env SUBJECTS_DIR={tmp_dir}"
        sub_dir = pe.Node(AddSubDir(sub_dir=tmp_dir, subject=config["subject"]), "sub_dir")
        pick_atlas = pe.Node(PickAtlas(), "pick_atlas", iterables=[("level", ["1", "2", "3", "4"])])
        add_annot = pe.Node(SubDirAnnot(config=config), "add_annot")
        aseg = pe.Node(
            CombineStrings(input1=str(tmp_dir), input2="/aparc2aseg_", input4=".nii.gz"), "aseg")
        mfe_wf.connect([
            (init_data, sub_dir, [("fs_dir", "fs_dir")]),
            (sub_dir, add_annot, [("sub_dir", "sub_dir")]),
            (pick_atlas, aseg, [("level", "input3")])])

        # Melbourne subcortex atlas to subject T1 space
        std2t1 = pe.Node(fsl.InvWarp(command=simg_cmd.cmd("invwarp")), "std2t1")
        mel_t1 = pe.Node(
            fsl.ApplyWarp(command=simg_cmd.cmd("applywarp"), interp="nn", relwarp=True), "mel_t1")
        mfe_wf.connect([
            (init_data, std2t1, [("t1_to_mni", "warp"), ("t1_restore_brain", "reference")]),
            (init_data, mel_t1, [("t1_restore_brain", "ref_file")]),
            (pick_atlas, mel_t1, [("parc_mel", "in_file")]),
            (std2t1, mel_t1, [("inverse_warp", "field_file")])])

        # Schaefer cortex atlas to aseg in subject T1 space
        lannot_sub = pe.Node(freesurfer.SurfaceTransform(
            command=simg_cmd.cmd("mri_surf2surf", options=fs_opt), hemi="lh",
            source_subject="fsaverage", target_subject=config["subject"]), "lannot_sub")
        rannot_sub = pe.Node(freesurfer.SurfaceTransform(
            command=simg_cmd.cmd("mri_surf2surf", options=fs_opt), hemi="rh",
            source_subject="fsaverage", target_subject=config["subject"]), "rannot_sub")
        sch_aseg = pe.Node(freesurfer.Aparc2Aseg(
            command=simg_cmd.cmd("mri_aparc2aseg", options=fs_opt), subject_id=config["subject"]),
            "sch_aseg")
        sch_t1 = pe.Node(
            fsl.FLIRT(command=simg_cmd.cmd("flirt"), interp="nearestneighbour"), "sch_t1")
        mfe_wf.connect([
            (sub_dir, lannot_sub, [("sub_dir", "subjects_dir")]),
            (pick_atlas, lannot_sub, [("lh_annot", "source_annot_file")]),
            (sub_dir, rannot_sub, [("sub_dir", "subjects_dir")]),
            (pick_atlas, rannot_sub, [("rh_annot", "source_annot_file")]),
            (lannot_sub, add_annot, [("out_file", "lh_annot")]),
            (rannot_sub, add_annot, [("out_file", "rh_annot")]),
            (sub_dir, sch_aseg, [("sub_dir", "subjects_dir")]),
            (init_data, sch_aseg, [
                ("lh_aparc", "lh_annotation"), ("rh_aparc", "rh_annotation"),
                ("lh_pial", "lh_pial"), ("rh_pial", "rh_pial"), ("lh_ribbon", "lh_ribbon"),
                ("rh_ribbon", "rh_ribbon"), ("lh_white", "lh_white"), ("rh_white", "rh_white"),
                ("ribbon", "ribbon")]),
            (add_annot, sch_aseg, [("args", "args")]),
            (aseg, sch_aseg, [("output", "out_file")]),
            (init_data, sch_t1, [("t1_restore_brain", "reference")]),
            (sch_aseg, sch_t1, [("out_file", "in_file")])])

        # Combine atlases & downsample
        combine = pe.Node(CombineAtlas(config=config), "combine")
        downsamp = pe.Node(fsl.FLIRT(
            command=simg_cmd.cmd("flirt"), interp="nearestneighbour", datatype="int",
            apply_isoxfm=config["param"]["diff_res"]), "downsamp")
        mfe_wf.connect([
            (pick_atlas, combine, [("level", "level")]),
            (mel_t1, combine, [("out_file", "subcort_file")]),
            (sch_t1, combine, [("out_file", "cort_file")]),
            (combine, downsamp, [("combined_file", "in_file"), ("combined_file", "reference")])])

        # Tractography & SC
        prob_track = pe.Node(ProbTract(config=config, simg_cmd=simg_cmd), "prob_track")
        sc = pe.JoinNode(
            SC(config=config, simg_cmd=simg_cmd), "sc", joinfield=["atlas_files"],
            joinsource="pick_atlas")
        mfe_wf.connect([
            (init_data, prob_track, [("data_files", "data_files"), ("fs_dir", "fs_dir")]),
            (init_data, sc, [("data_files", "data_files"), ("fs_dir", "fs_dir")]),
            (downsamp, sc, [("out_file", "atlas_files")]),
            (prob_track, sc, [("tck_file", "tck_file")]),
            (sc, save_features, [("sc_count", "sc_count"), ("sc_length", "sc_length")])])

    # Compute effective connectivity if both functional and diffusion features are requested
    if "rfMRI" in config["modality"] and "dMRI" in config["modality"]:
        mfe_wf.connect([
            (sc, rsfc, [("sc_count", "sc_count")]), (rsfc, save_features, [("ec", "e_rsfc")])])
    if "tfMRI" in config["modality"] and "dMRI" in config["modality"]:
<<<<<<< HEAD
        mfe_wf.connect([
            (sc, tfc, [("sc_count", "sc_count")]), (tfc, save_features, [("ec", "e_rsfc")])])
=======
        mfe_wf.connect([(sc, tfc, [("sc_count", "sc_count")])])
>>>>>>> fdd747d3

    # Confounds and phenotypes are always computed
    conf = pe.Node(Confounds(config=config, simg_cmd=simg_cmd), "conf")
    pheno = pe.Node(Phenotypes(config=config), "pheno")
    mfe_wf.connect([
        (init_data, conf, [("data_files", "data_files")]),
        (conf, save_features, [("conf", "conf")]),
        (pheno, save_features, [("pheno", "pheno")])])

    # Run workflow
    mfe_wf.write_graph()
    if config["condordag"]:
        mfe_wf.run(
            plugin="CondorDAGMan",
            plugin_args={
                "dagman_args": f"-outfile_dir {config['work_dir']} -import_env",
                "wrapper_cmd": Path(base_dir, "venv_wrapper.sh"),
                "override_specs": "request_memory = 10 GB\nrequest_cpus = 1"})
    else:
        mfe_wf.run()


if __name__ == '__main__':
    main()<|MERGE_RESOLUTION|>--- conflicted
+++ resolved
@@ -159,12 +159,8 @@
         mfe_wf.connect([
             (sc, rsfc, [("sc_count", "sc_count")]), (rsfc, save_features, [("ec", "e_rsfc")])])
     if "tfMRI" in config["modality"] and "dMRI" in config["modality"]:
-<<<<<<< HEAD
         mfe_wf.connect([
             (sc, tfc, [("sc_count", "sc_count")]), (tfc, save_features, [("ec", "e_rsfc")])])
-=======
-        mfe_wf.connect([(sc, tfc, [("sc_count", "sc_count")])])
->>>>>>> fdd747d3
 
     # Confounds and phenotypes are always computed
     conf = pe.Node(Confounds(config=config, simg_cmd=simg_cmd), "conf")
