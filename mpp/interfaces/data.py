--- conflicted
+++ resolved
@@ -1,428 +1,425 @@
-<<<<<<< HEAD
-import pandas as pd
-=======
->>>>>>> ca4d4e3a
-import numpy as np
-from nipype.interfaces.base import BaseInterfaceInputSpec, TraitedSpec, SimpleInterface, traits
-import datalad.api as dl
-import subprocess
-from pathlib import Path
-from os import getenv
-import logging
-
-from mpp.utilities.data import write_h5, pheno_HCP
-from mpp.utilities.features import pheno_conf_HCP
-
-logging.getLogger('datalad').setLevel(logging.WARNING)
-
-dataset_url = {'HCP-YA': 'git@github.com:datalad-datasets/human-connectome-project-openaccess.git',
-                       'HCP-A': 'git@jugit.fz-juelich.de:inm7/datasets/datasets_repo.git',
-                       'HCP-D': 'git@jugit.fz-juelich.de:inm7/datasets/datasets_repo.git',
-                       'ABCD': 'git@jugit.fz-juelich.de:inm7/datasets/datasets_repo.git'}
-
-task_runs = {'HCP-YA': ['tfMRI_EMOTION_LR', 'tfMRI_EMOTION_RL', 'tfMRI_GAMBLING_LR', 'tfMRI_GAMBLING_RL',
-                        'tfMRI_LANGUAGE_LR', 'tfMRI_LANGUAGE_RL', 'tfMRI_MOTOR_LR', 'tfMRI_MOTOR_RL',
-                        'tfMRI_RELATIONAL_LR', 'tfMRI_RELATIONAL_RL', 'tfMRI_SOCIAL_LR', 'tfMRI_SOCIAL_RL',
-                        'tfMRI_WM_LR', 'tfMRI_WM_RL'],
-            'HCP-A': ['tfMRI_CARIT_PA', 'tfMRI_FACENAME_PA', 'tfMRI_VISMOTOR_PA'],
-            'HCP-D': ['tfMRI_CARIT_AP', 'tfMRI_CARIT_PA', 'tfMRI_EMOTION_PA', 'tfMRI_GUESSING_AP',
-                      'tfMRI_GUESSING_PA']}
-
-### InitData: install and get subject-specific data
-
-class _InitDataInputSpec(BaseInterfaceInputSpec):
-    dataset = traits.Str(mandatory=True, desc='name of dataset to get (HCP-YA, HCP-A, HCP-D, ABCD, UKB)')
-    work_dir = traits.Directory(mandatory=True, desc='absolute path to work directory')
-    subject = traits.Str(mandatory=True, desc='subject ID')
-    output_dir = traits.Directory(mandatory=True, desc='absolute path to output directory')
-
-class _InitDataOutputSpec(TraitedSpec):
-    anat_dir = traits.Directory(desc='absolute path to installed subject T1w directory')
-    rs_runs = traits.List(desc='resting-state run names')
-    t_runs = traits.List(desc='task run names')
-    rs_files = traits.Dict(dtype=Path, desc='filenames of resting-state data')
-    t_files = traits.Dict(dtype=Path, desc='filenames of task fMRI data')
-    anat_files = traits.Dict(dtype=Path, desc='filenames of anatomical data')
-    hcpd_b_runs = traits.Int(desc='number of HCP-D b runs')
-    hcpad_astats = traits.File(desc='aseg.stats file for HCP-A and HCP-D brain volume computation')
-    dataset_dir = traits.Directory(desc='absolute path to installed root dataset')
-
-class InitData(SimpleInterface):
-    input_spec = _InitDataInputSpec
-    output_spec = _InitDataOutputSpec
-
-    def _run_interface(self, runtime):
-        self._results['dataset_dir'] = Path(self.inputs.work_dir, self.inputs.subject)
-        dataset_dirs = {'HCP-YA': Path(self._results['dataset_dir'], 'HCP1200'),
-                        'HCP-A': Path(self._results['dataset_dir'], 'original', 'hcp', 'hcp_aging'),
-                        'HCP-D': Path(self._results['dataset_dir'], 'original', 'hcp', 'hcp_development'),
-                        'ABCD': Path(self._results['dataset_dir'], 'original', 'abcd', 'abcd-hcp-pipeline')}
-        dataset_dir = dataset_dirs[self.inputs.dataset]
-
-        if self.inputs.dataset == 'HCP-A' or self.inputs.dataset == 'HCP-D':
-            source = 'inm7-storage'
-        else:
-            source = None
-
-        # install datasets
-        dl.install(path=self._results['dataset_dir'], source=dataset_url[self.inputs.dataset], on_failure='stop')
-        dl.get(path=dataset_dir, dataset=self._results['dataset_dir'], get_data=False, source=source, on_failure='stop')
-        subject_dir = Path(dataset_dir, self.inputs.subject)
-        dl.get(path=subject_dir, dataset=dataset_dir, get_data=False, source=source, on_failure='stop')
-
-        if 'HCP' in self.inputs.dataset:
-            rs_dir = Path(subject_dir, 'MNINonLinear')
-            dl.get(path=rs_dir, dataset=dataset_dir, get_data=False, source=source, on_failure='stop')
-            anat_dir = Path(subject_dir, 'T1w')
-            dl.get(path=anat_dir, dataset=dataset_dir, get_data=False, source=source, on_failure='stop')
-
-            # check rfMRI data
-            runs = {'HCP-YA': ['rfMRI_REST1_LR', 'rfMRI_REST1_RL', 'rfMRI_REST2_LR', 'rfMRI_REST2_RL'],
-                    'HCP-A': ['rfMRI_REST1_AP', 'rfMRI_REST1_PA', 'rfMRI_REST2_AP', 'rfMRI_REST2_PA'],
-                    'HCP-D': ['rfMRI_REST1_AP', 'rfMRI_REST1_PA', 'rfMRI_REST2_AP', 'rfMRI_REST2_PA']}
-            self._results['rs_runs'] = runs[self.inputs.dataset]
-            self._results['rs_files'] = {'atlas_mask': Path(subject_dir, 'MNINonLinear', 'ROIs', 
-                                                            'Atlas_wmparc.2.nii.gz')}
-
-            for i in range(4):
-                run = runs[self.inputs.dataset][i]
-                run_dir = Path(subject_dir, 'MNINonLinear', 'Results', run)
-                self._results['rs_files'][f'{run}_surf'] = Path(run_dir, f'{run}_Atlas_MSMAll_hp0_clean.dtseries.nii')
-                self._results['rs_files'][f'{run}_vol'] = Path(run_dir, f'{run}_hp0_clean.nii.gz')
-            
-            self._results['hcpd_b_runs'] = 0
-            for key in self._results['rs_files']:
-                if not self._results['rs_files'][key].is_symlink():
-                    if self.inputs.dataset == 'HCP-D':
-                        if 'AP' in self._results['rs_files'][key]:
-                            rs_file_a = Path(str(self._results['rs_files'][key]).replace('_AP', 'a_AP'))
-                            rs_file_b = Path(str(self._results['rs_files'][key]).replace('_AP', 'b_AP'))
-                        elif 'PA' in self._results['rs_files'][key]:
-                            rs_file_a = self._results['rs_files'][key].replace('_PA', 'a_PA')
-                            rs_file_b = self._results['rs_files'][key].replace('_PA', 'b_PA')
-                        self._results['rs_files'][key] = ''
-                        if rs_file_a.is_symlink:
-                            self._results['rs_files'][key] = rs_file_a
-                        if rs_file_b.is_symlink():
-                            self._results['rs_files'][f'{key}b'] = rs_file_b
-                            self._results['hcpd_b_runs'] = self._results['hcpd_b_runs'] + 1
-                    else:
-                        self._results['rs_files'][key] = ''
-
-            # check and get task data
-            self._results['t_runs'] = task_runs[self.inputs.dataset]
-            self._results['t_files'] = {'atlas_mask': Path(subject_dir, 'MNINonLinear', 'ROIs', 
-                                                           'Atlas_wmparc.2.nii.gz')}
-
-            for run in task_runs[self.inputs.dataset]:
-                run_dir = Path(subject_dir, 'MNINonLinear', 'Results', run)
-                self._results['t_files'][f'{run}_surf'] = Path(run_dir, f'{run}_Atlas_MSMAll.dtseries.nii')
-                self._results['t_files'][f'{run}_vol'] = Path(run_dir, f'{run}.nii.gz')
-                #self._results['t_files'][f'{run}_movement'] = path.join(run_dir,  move_file[self.inputs.dataset])
-                #self._results['t_files'][f'{run}_fd'] = path.join(run_dir, fd_file[self.inputs.dataset])
-
-            for key in self._results['t_files']:
-                if self._results['t_files'][key].is_symlink():
-                    dl.get(path=self._results['t_files'][key], dataset=rs_dir, source=source, on_failure='stop')
-                else:
-                    self._results['t_files'][key] = ''
-
-            # check and get sMRI data
-            anat_dir = Path(subject_dir, 'T1w', self.inputs.subject)
-            self._results['anat_dir'] = Path(subject_dir, 'T1w')
-            self._results['anat_files'] = {'t1_vol': Path(subject_dir, 'MNINonLinear', 'T1w.nii.gz'),
-                                           'myelin_l': Path(subject_dir, 'MNINonLinear', 'fsaverage_LR32k', 
-                                                       f'{self.inputs.subject}.L.MyelinMap.32k_fs_LR.func.gii'),
-                                           'myelin_r': Path(subject_dir, 'MNINonLinear', 'fsaverage_LR32k', 
-                                                       f'{self.inputs.subject}.R.MyelinMap.32k_fs_LR.func.gii'),
-                                           'wm_vol': Path(anat_dir, 'mri', 'wm.mgz'),
-                                           'white_l': Path(anat_dir, 'surf', 'lh.white'),
-                                           'white_r': Path(anat_dir, 'surf', 'rh.white'),
-                                           'pial_l': Path(anat_dir, 'surf', 'lh.pial'),
-                                           'pial_r': Path(anat_dir, 'surf', 'rh.pial'),
-                                           'ct_l': Path(anat_dir, 'surf', 'lh.thickness'),
-                                           'ct_r': Path(anat_dir, 'surf', 'rh.thickness'),
-                                           'label_l': Path(anat_dir, 'label', 'lh.cortex.label'),
-                                           'label_r': Path(anat_dir, 'label', 'rh.cortex.label'),
-                                           'myelin_vol': Path(subject_dir, 'T1w', 'T1wDividedByT2w.nii.gz')}
-            for key in self._results['anat_files']:
-                if self._results['anat_files'][key].is_symlink():
-                    if key == 't1_vol' or key == 'myelin_l' or key == 'myelin_r':
-                        dl.get(path=self._results['anat_files'][key], dataset=rs_dir, source=source, on_failure='stop')
-                    else:
-                        dl.get(path=self._results['anat_files'][key], dataset=self._results['anat_dir'], source=source, 
-                               on_failure='stop')
-                else:
-                    self._results['anat_files'][key] = ''
-
-            # get aseg stats table for HCP-A and HCP-D
-            if self.inputs.dataset == 'HCP-A' or self.inputs.dataset == 'HCP-D':
-                hcpad_astats = Path(anat_dir, 'stats', 'aseg.stats')
-                output_dir = Path(self.inputs.output_dir, f'{self.inputs.dataset}_astats')
-                astats_table = Path(output_dir, f'{self.inputs.subject}.txt')
-                output_dir.mkdir(parents=True, exist_ok=True)
-
-                dl.get(path=hcpad_astats, dataset=self._results['anat_dir'], source=source, on_failure='stop')
-                command = ['python2', f'{getenv("FREESURFER_HOME")}/bin/asegstats2table', '--meas', 'volume', 
-                           '--tablefile', astats_table, '--inputs', hcpad_astats]
-                subprocess.run(command)
-
-        # get rfMRI data
-        for key in self._results['rs_files']:
-            if self._results['rs_files'][key] != '':
-                dl.get(path=self._results['rs_files'][key], dataset=rs_dir, source=source, on_failure='stop')
-
-        return runtime
-    
-### InitDiffusionData: install and get subject-specific diffusion data
-
-class _InitDiffusionDataInputSpec(BaseInterfaceInputSpec):
-    dataset = traits.Str(mandatory=True, desc='name of dataset to get (HCP-YA, HCP-A, HCP-D, ABCD, UKB)')
-    work_dir = traits.Directory(mandatory=True, desc='absolute path to work directory')
-    subject = traits.Str(mandatory=True, desc='subject ID')
-    output_dir = traits.Directory(mandatory=True, desc='absolute path to output directory')
-
-class _InitDiffusionDataOutputSpec(TraitedSpec):
-    d_files = traits.Dict(dtype=Path, desc='filenames of diffusion data')
-    t1_files = traits.Dict(dtype=Path, desc='filenames of T1w data')
-    fs_files = traits.Dict(dtype=Path, desc='filenames of FreeSurfer outputs')
-    dataset_dir = traits.Directory(desc='absolute path to installed root dataset')
-    fs_dir = traits.Directory(desc='FreeSurfer subject directory')
-
-class InitDiffusionData(SimpleInterface):
-    input_spec = _InitDiffusionDataInputSpec
-    output_spec = _InitDiffusionDataOutputSpec
-
-    def _run_interface(self, runtime):
-        self._results['dataset_dir'] = Path(self.inputs.work_dir, self.inputs.subject)
-        dataset_dirs = {'HCP-YA': Path(self._results['dataset_dir'], 'HCP1200'),
-                        'HCP-A': Path(self._results['dataset_dir'], 'original', 'hcp', 'hcp_aging'),
-                        'HCP-D': Path(self._results['dataset_dir'], 'original', 'hcp', 'hcp_development'),
-                        'ABCD': Path(self._results['dataset_dir'], 'original', 'abcd', 'abcd-hcp-pipeline')}
-        dataset_dir = dataset_dirs[self.inputs.dataset]
-
-        if self.inputs.dataset == 'HCP-A' or self.inputs.dataset == 'HCP-D':
-            source = 'inm7-storage'
-        else:
-            source = None
-
-        # install datasets
-        dl.install(path=self._results['dataset_dir'], source=dataset_url[self.inputs.dataset], on_failure='stop')
-        dl.get(path=dataset_dir, dataset=self._results['dataset_dir'], get_data=False, source=source, on_failure='stop')
-        subject_dir = Path(dataset_dir, self.inputs.subject)
-        dl.get(path=subject_dir, dataset=dataset_dir, get_data=False, source=source, on_failure='stop')
-
-        if self.inputs.dataset == 'HCP-A' or self.inputs.dataset == 'HCP-D':
-            d_dir = Path(subject_dir, 'unprocessed', 'Diffusion')
-            dl.get(path=d_dir.parent, dataset=dataset_dir, get_data=False, source=source, on_failure='stop')
-            anat_dir = Path(subject_dir, 'T1w')
-            fs_dir = Path(subject_dir, 'T1w', self.inputs.subject)
-            dl.get(path=anat_dir, dataset=dataset_dir, get_data=False, source=source, on_failure='stop')
-            mni_dir = Path(subject_dir, 'MNINonLinear')
-            dl.get(path=mni_dir, dataset=dataset_dir, get_data=False, source=source, on_failure='stop')
-
-            self._results['d_files'] = {}
-            for dirs in [98, 99]:
-                for phase in ['AP', 'PA']:
-                    for ftype in ['.nii.gz', '.bval', '.bvec']:
-                        key = f'dir{dirs}_{phase}{ftype}'
-                        self._results['d_files'][key] = Path(d_dir, f'{self.inputs.subject}_dMRI_{key}')
-            for key in self._results['d_files']:
-                if self._results['d_files'][key].is_symlink():
-                    dl.get(path=self._results['d_files'][key], dataset=d_dir.parent, source=source, on_failure='stop')
-                else:
-                    self._results['d_files'][key] = ''
-
-            self._results['fs_files'] = {'lh_aparc': Path(fs_dir, 'label', 'lh.aparc.annot'),
-                                         'rh_aparc': Path(fs_dir, 'label', 'rh.aparc.annot'),
-                                         'lh_pial': Path(fs_dir, 'surf', 'lh.pial'),
-                                         'rh_pial': Path(fs_dir, 'surf', 'rh.pial'),
-                                         'lh_white': Path(fs_dir, 'surf', 'lh.white'),
-                                         'rh_white': Path(fs_dir, 'surf', 'rh.white'),
-                                         'lh_white_deformed': Path(fs_dir, 'surf', 'lh.white.deformed'),
-                                         'rh_white_deformed': Path(fs_dir, 'surf', 'rh.white.deformed'),
-                                         'lh_reg': Path(fs_dir, 'surf', 'lh.sphere.reg'),
-                                         'rh_reg': Path(fs_dir, 'surf', 'rh.sphere.reg'),
-                                         'lh_ribbon': Path(fs_dir, 'mri', 'lh.ribbon.mgz'),
-                                         'rh_ribbon': Path(fs_dir, 'mri', 'rh.ribbon.mgz'),
-                                         'ribbon': Path(fs_dir, 'mri', 'ribbon.mgz'),
-                                         'orig': Path(fs_dir, 'mri', 'orig.mgz'),
-                                         'eye': Path(fs_dir, 'mri', 'transforms', 'eye.dat'),
-                                         'lh_thickness': Path(fs_dir, 'surf', 'lh.thickness'),
-                                         'rh_thickness': Path(fs_dir, 'surf', 'rh.thickness')}
-            for key in self._results['fs_files']:
-                if self._results['fs_files'][key].is_symlink():
-                    dl.get(path=self._results['fs_files'][key], dataset=anat_dir, source=source, on_failure='stop')
-                else:
-                    self._results['fs_files'][key] = ''
-            self._results['fs_dir'] = fs_dir
-
-            self._results['t1_files'] = {'t1': Path(anat_dir, 'T1w_acpc_dc.nii.gz'),
-                                         't1_restore': Path(anat_dir, 'T1w_acpc_dc_restore.nii.gz'),
-                                         't1_restore_brain': Path(anat_dir, 'T1w_acpc_dc_restore_brain.nii.gz'),
-                                         'bias': Path(anat_dir, 'BiasField_acpc_dc.nii.gz'),
-                                         'fs_mask': Path(anat_dir, 'brainmask_fs.nii.gz'),
-                                         't1_to_mni': Path(mni_dir, 'xfms', 'acpc_dc2standard.nii.gz'),
-                                         'aseg': Path(mni_dir, 'mri', 'aseg.mgz'),
-                                         'aparc_aseg': Path(mni_dir, 'mri', 'aparc+aseg.mgz'),
-                                         'brainmask': Path(mni_dir, 'mri', 'brainmask.mgz'),
-                                         'talairach_xfm': Path(mni_dir, 'mri', 'xfms', 'talairach.xfm'),
-                                         'norm': Path(mni_dir, 'mri', 'norm.mgz')}
-            for key in self._results['t1_files']:
-                if self._results['t1_files'][key].is_symlink():
-                    if key == 't1_to_mni' or key == 'aseg':
-                        dl.get(path=self._results['t1_files'][key], dataset=mni_dir, source=source, on_failure='stop')
-                    else:
-                        dl.get(path=self._results['t1_files'][key], dataset=anat_dir, source=source, on_failure='stop')
-                else:
-                    self._results['t1_files'][key] = ''
-
-        return runtime
-
-### SaveFeatures: save extracted features
-
-class _SaveFeaturesInputSpec(BaseInterfaceInputSpec):
-    rsfc = traits.Dict(mandatory=True, dtype=float, desc='resting-state functional connectivity')
-    dfc = traits.Dict(dmandatory=True, dtype=float, desc='dynamic functional connectivity')
-    rs_stats = traits.Dict(mandatory=True, dtype=float, desc='dynamic functional connectivity')
-    tfc = traits.Dict({}, dtype=dict, desc='task-based functional connectivity')
-    myelin = traits.Dict(mandatory=True, dtype=float, desc='myelin content estimates')
-    morph = traits.Dict(mandatory=True, dtype=float, desc='morphometry features')
-    output_dir = traits.Directory(mandatory=True, desc='absolute path to output directory')
-    dataset = traits.Str(mandatory=True, desc='name of dataset to get (HCP-YA, HCP-A, HCP-D, ABCD, UKB)')
-    dataset_dir = traits.Directory(mandatory=True, desc='absolute path to installed root dataset')
-    subject = traits.Str(mandatory=True, desc='subject ID')
-    overwrite = traits.Bool(mandatory=True, desc='whether to overwrite existing results')
-
-class SaveFeatures(SimpleInterface):
-    input_spec = _SaveFeaturesInputSpec
-
-    def _run_interface(self, runtime):
-        Path(self.inputs.output_dir).mkdir(parents=True, exist_ok=True)
-        output_file = Path(self.inputs.output_dir, f'{self.inputs.dataset}_{self.inputs.subject}.h5')
-
-        for level in range(4):
-            ds_rsfc = f'/rsfc/level{level+1}'
-            data_rsfc = self.inputs.rsfc[f'level{level+1}']
-            write_h5(output_file, ds_rsfc, data_rsfc, self.inputs.overwrite)
-
-            ds_dfc = f'/dfc/level{level+1}'
-            data_dfc = self.inputs.dfc[f'level{level+1}']
-            write_h5(output_file, ds_dfc, data_dfc, self.inputs.overwrite)
-
-            for stats in ['strength', 'betweenness', 'participation', 'efficiency']:
-                ds_stats = f'/network_stats/{stats}/level{level+1}'
-                data_stats = self.inputs.rs_stats[f'level{level+1}_{stats}']
-                write_h5(output_file, ds_stats, data_stats, self.inputs.overwrite)
-    
-            if self.inputs.tfc:
-                ds_tfc = f'/tfc/level{level+1}'
-                data_tfc = self.inputs.tfc[f'level{level+1}']
-                write_h5(output_file, ds_tfc, data_tfc, self.inputs.overwrite)
-
-            for stats in ['GMV', 'CS', 'CT']:
-                ds_morph = f'/morphometry/{stats}/level{level+1}'
-                data_morph = self.inputs.morph[f'level{level+1}_{stats}']
-                write_h5(output_file, ds_morph, data_morph, self.inputs.overwrite)
-
-            ds_myelin = f'/myelin/level{level+1}'
-            data_myelin = self.inputs.myelin[f'level{level+1}']
-            write_h5(output_file, ds_myelin, data_myelin, self.inputs.overwrite)
-
-        dl.remove(dataset=self.inputs.dataset_dir, reckless='kill', on_failure='continue')
-
-        return runtime
-    
-### SaveDFeatures: save extracted features
-
-class _SaveDFeaturesInputSpec(BaseInterfaceInputSpec):
-    count_files = traits.List(mandatory=True, desc='SC based on streamline count')
-    length_files = traits.List(mandatory=True, desc='SC based on streamline length')
-    output_dir = traits.Directory(mandatory=True, desc='absolute path to output directory')
-    dataset = traits.Str(mandatory=True, desc='name of dataset to get (HCP-YA, HCP-A, HCP-D, ABCD, UKB)')
-    dataset_dir = traits.Directory(mandatory=True, desc='absolute path to installed root dataset')
-    subject = traits.Str(mandatory=True, desc='subject ID')
-    overwrite = traits.Bool(mandatory=True, desc='whether to overwrite existing results')
-
-class SaveDFeatures(SimpleInterface):
-    input_spec = _SaveDFeaturesInputSpec
-
-    def _run_interface(self, runtime):
-        Path(self.inputs.output_dir).mkdir(parents=True, exist_ok=True)
-        output_file = Path(self.inputs.output_dir, f'{self.inputs.dataset}_{self.inputs.subject}.h5')
-
-        for count_file in self.inputs.count_files:
-            sc_count = pd.read_csv(count_file, header=None)
-            ds_count = f'/sc/count/level{str(sc_count.shape[0])[0]}'
-            write_h5(output_file, ds_count, np.array(sc_count), self.inputs.overwrite)
-
-        for length_file in self.inputs.length_files:
-            sc_length = pd.read_csv(length_file, header=None)
-            ds_length = f'/sc/length/level{str(sc_length.shape[0])[0]}'
-            write_h5(output_file, ds_length, np.array(sc_length), self.inputs.overwrite)
-
-        dl.remove(dataset=self.inputs.dataset_dir, reckless='kill', on_failure='continue')
-
-        return runtime
-
-### InitFeatures: extract available phenotype data and required list of subjects
-
-class _InitFeaturesInputSpec(BaseInterfaceInputSpec):
-    features_dir = traits.Dict(mandatory=True, dtype=str, desc='absolute path to extracted features for each dataset')
-    phenotypes_dir = traits.Dict(mandatory=True, desc='absolute path to phenotype files for each dataset')
-    phenotype = traits.Str(mandatory=True, desc='phenotype to use as prediction target')
-
-class _InitFeaturesOutputSpec(TraitedSpec):
-    sublists = traits.Dict(dtype=list, desc='list of subjects available in each dataset')
-    confounds = traits.Dict(dtype=dict, desc='confound values from subjects in sublists')
-    phenotypes = traits.Dict(dtype=float, desc='phenotype values from subjects in sublists')
-    phenotypes_perm = traits.Dict(dtype=float, desc='shuffled phenotype values for permutation')
-
-class InitFeatures(SimpleInterface):
-    input_spec = _InitFeaturesInputSpec
-    output_spec = _InitFeaturesOutputSpec
-
-    def _run_interface(self, runtime):
-        self._results['sublists'] = dict.fromkeys(self.inputs.features_dir)      
-        self._results['confounds'] = {}
-
-        for dataset in self.inputs.features_dir:
-            # phenotype data
-            features_files = list(Path(self.inputs.features_dir[dataset]).iterdir())
-            if dataset == 'HCP-A' or 'HCP-D':
-                sublist = [str(file)[-19:-9] for file in features_files]
-            else:
-                sublist = [str(file)[-9:-3] for file in features_files]
-            sublist, pheno, pheno_perm = pheno_HCP(dataset, self.inputs.phenotypes_dir[dataset], 
-                                                   self.inputs.phenotype, sublist)
-            sublist, self._results['confounds'] = pheno_conf_HCP(dataset, self.inputs.phenotypes_dir[dataset], 
-                                                                 self.inputs.features_dir[dataset], sublist)
-            self._results['phenotypes'] = pheno
-            self._results['phenotypes_perm'] = pheno_perm
-            self._results['sublists'][dataset] = sublist
-
-        return runtime
-
-### RegionwiseSave: extract features and available phenotype data
-
-class _RegionwiseSaveInputSpec(BaseInterfaceInputSpec):
-    results = traits.List(dtype=dict, desc='accuracy results')
-    selected_features = traits.List(dtype=dict, desc='whether each feature is selected or not')
-    output_dir = traits.Directory(mandatory=True, desc='absolute path to output directory')
-    overwrite = traits.Bool(mandatory=True, desc='whether to overwrite existing results')
-
-class RegionwiseSave(SimpleInterface):
-    input_spec = _RegionwiseSaveInputSpec
-
-    def _run_interface(self, runtime):
-        Path(self.inputs.output_dir).mkdir(parents=True, exist_ok=True)
-        output_file = Path(self.inputs.output_dir, 'regionwise_results.h5')
-
-        results = {key: item for d in self.inputs.results for key, item in d.items()}
-        features = {key: item for d in self.inputs.selected_features for key, item in d.items()}
-
-        for dict_data in results, features:
-            for key in dict_data:
-                write_h5(output_file, f'/{key}', np.array(dict_data[key]), self.inputs.overwrite)
-
+import pandas as pd
+import numpy as np
+from nipype.interfaces.base import BaseInterfaceInputSpec, TraitedSpec, SimpleInterface, traits
+import datalad.api as dl
+import subprocess
+from pathlib import Path
+from os import getenv
+import logging
+
+from mpp.utilities.data import write_h5, pheno_HCP
+from mpp.utilities.features import pheno_conf_HCP
+
+logging.getLogger('datalad').setLevel(logging.WARNING)
+
+dataset_url = {'HCP-YA': 'git@github.com:datalad-datasets/human-connectome-project-openaccess.git',
+                       'HCP-A': 'git@jugit.fz-juelich.de:inm7/datasets/datasets_repo.git',
+                       'HCP-D': 'git@jugit.fz-juelich.de:inm7/datasets/datasets_repo.git',
+                       'ABCD': 'git@jugit.fz-juelich.de:inm7/datasets/datasets_repo.git'}
+
+task_runs = {'HCP-YA': ['tfMRI_EMOTION_LR', 'tfMRI_EMOTION_RL', 'tfMRI_GAMBLING_LR', 'tfMRI_GAMBLING_RL',
+                        'tfMRI_LANGUAGE_LR', 'tfMRI_LANGUAGE_RL', 'tfMRI_MOTOR_LR', 'tfMRI_MOTOR_RL',
+                        'tfMRI_RELATIONAL_LR', 'tfMRI_RELATIONAL_RL', 'tfMRI_SOCIAL_LR', 'tfMRI_SOCIAL_RL',
+                        'tfMRI_WM_LR', 'tfMRI_WM_RL'],
+            'HCP-A': ['tfMRI_CARIT_PA', 'tfMRI_FACENAME_PA', 'tfMRI_VISMOTOR_PA'],
+            'HCP-D': ['tfMRI_CARIT_AP', 'tfMRI_CARIT_PA', 'tfMRI_EMOTION_PA', 'tfMRI_GUESSING_AP',
+                      'tfMRI_GUESSING_PA']}
+
+### InitData: install and get subject-specific data
+
+class _InitDataInputSpec(BaseInterfaceInputSpec):
+    dataset = traits.Str(mandatory=True, desc='name of dataset to get (HCP-YA, HCP-A, HCP-D, ABCD, UKB)')
+    work_dir = traits.Directory(mandatory=True, desc='absolute path to work directory')
+    subject = traits.Str(mandatory=True, desc='subject ID')
+    output_dir = traits.Directory(mandatory=True, desc='absolute path to output directory')
+
+class _InitDataOutputSpec(TraitedSpec):
+    anat_dir = traits.Directory(desc='absolute path to installed subject T1w directory')
+    rs_runs = traits.List(desc='resting-state run names')
+    t_runs = traits.List(desc='task run names')
+    rs_files = traits.Dict(dtype=Path, desc='filenames of resting-state data')
+    t_files = traits.Dict(dtype=Path, desc='filenames of task fMRI data')
+    anat_files = traits.Dict(dtype=Path, desc='filenames of anatomical data')
+    hcpd_b_runs = traits.Int(desc='number of HCP-D b runs')
+    hcpad_astats = traits.File(desc='aseg.stats file for HCP-A and HCP-D brain volume computation')
+    dataset_dir = traits.Directory(desc='absolute path to installed root dataset')
+
+class InitData(SimpleInterface):
+    input_spec = _InitDataInputSpec
+    output_spec = _InitDataOutputSpec
+
+    def _run_interface(self, runtime):
+        self._results['dataset_dir'] = Path(self.inputs.work_dir, self.inputs.subject)
+        dataset_dirs = {'HCP-YA': Path(self._results['dataset_dir'], 'HCP1200'),
+                        'HCP-A': Path(self._results['dataset_dir'], 'original', 'hcp', 'hcp_aging'),
+                        'HCP-D': Path(self._results['dataset_dir'], 'original', 'hcp', 'hcp_development'),
+                        'ABCD': Path(self._results['dataset_dir'], 'original', 'abcd', 'abcd-hcp-pipeline')}
+        dataset_dir = dataset_dirs[self.inputs.dataset]
+
+        if self.inputs.dataset == 'HCP-A' or self.inputs.dataset == 'HCP-D':
+            source = 'inm7-storage'
+        else:
+            source = None
+
+        # install datasets
+        dl.install(path=self._results['dataset_dir'], source=dataset_url[self.inputs.dataset], on_failure='stop')
+        dl.get(path=dataset_dir, dataset=self._results['dataset_dir'], get_data=False, source=source, on_failure='stop')
+        subject_dir = Path(dataset_dir, self.inputs.subject)
+        dl.get(path=subject_dir, dataset=dataset_dir, get_data=False, source=source, on_failure='stop')
+
+        if 'HCP' in self.inputs.dataset:
+            rs_dir = Path(subject_dir, 'MNINonLinear')
+            dl.get(path=rs_dir, dataset=dataset_dir, get_data=False, source=source, on_failure='stop')
+            anat_dir = Path(subject_dir, 'T1w')
+            dl.get(path=anat_dir, dataset=dataset_dir, get_data=False, source=source, on_failure='stop')
+
+            # check rfMRI data
+            runs = {'HCP-YA': ['rfMRI_REST1_LR', 'rfMRI_REST1_RL', 'rfMRI_REST2_LR', 'rfMRI_REST2_RL'],
+                    'HCP-A': ['rfMRI_REST1_AP', 'rfMRI_REST1_PA', 'rfMRI_REST2_AP', 'rfMRI_REST2_PA'],
+                    'HCP-D': ['rfMRI_REST1_AP', 'rfMRI_REST1_PA', 'rfMRI_REST2_AP', 'rfMRI_REST2_PA']}
+            self._results['rs_runs'] = runs[self.inputs.dataset]
+            self._results['rs_files'] = {'atlas_mask': Path(subject_dir, 'MNINonLinear', 'ROIs', 
+                                                            'Atlas_wmparc.2.nii.gz')}
+
+            for i in range(4):
+                run = runs[self.inputs.dataset][i]
+                run_dir = Path(subject_dir, 'MNINonLinear', 'Results', run)
+                self._results['rs_files'][f'{run}_surf'] = Path(run_dir, f'{run}_Atlas_MSMAll_hp0_clean.dtseries.nii')
+                self._results['rs_files'][f'{run}_vol'] = Path(run_dir, f'{run}_hp0_clean.nii.gz')
+            
+            self._results['hcpd_b_runs'] = 0
+            for key in self._results['rs_files']:
+                if not self._results['rs_files'][key].is_symlink():
+                    if self.inputs.dataset == 'HCP-D':
+                        if 'AP' in self._results['rs_files'][key]:
+                            rs_file_a = Path(str(self._results['rs_files'][key]).replace('_AP', 'a_AP'))
+                            rs_file_b = Path(str(self._results['rs_files'][key]).replace('_AP', 'b_AP'))
+                        elif 'PA' in self._results['rs_files'][key]:
+                            rs_file_a = self._results['rs_files'][key].replace('_PA', 'a_PA')
+                            rs_file_b = self._results['rs_files'][key].replace('_PA', 'b_PA')
+                        self._results['rs_files'][key] = ''
+                        if rs_file_a.is_symlink:
+                            self._results['rs_files'][key] = rs_file_a
+                        if rs_file_b.is_symlink():
+                            self._results['rs_files'][f'{key}b'] = rs_file_b
+                            self._results['hcpd_b_runs'] = self._results['hcpd_b_runs'] + 1
+                    else:
+                        self._results['rs_files'][key] = ''
+
+            # check and get task data
+            self._results['t_runs'] = task_runs[self.inputs.dataset]
+            self._results['t_files'] = {'atlas_mask': Path(subject_dir, 'MNINonLinear', 'ROIs', 
+                                                           'Atlas_wmparc.2.nii.gz')}
+
+            for run in task_runs[self.inputs.dataset]:
+                run_dir = Path(subject_dir, 'MNINonLinear', 'Results', run)
+                self._results['t_files'][f'{run}_surf'] = Path(run_dir, f'{run}_Atlas_MSMAll.dtseries.nii')
+                self._results['t_files'][f'{run}_vol'] = Path(run_dir, f'{run}.nii.gz')
+                #self._results['t_files'][f'{run}_movement'] = path.join(run_dir,  move_file[self.inputs.dataset])
+                #self._results['t_files'][f'{run}_fd'] = path.join(run_dir, fd_file[self.inputs.dataset])
+
+            for key in self._results['t_files']:
+                if self._results['t_files'][key].is_symlink():
+                    dl.get(path=self._results['t_files'][key], dataset=rs_dir, source=source, on_failure='stop')
+                else:
+                    self._results['t_files'][key] = ''
+
+            # check and get sMRI data
+            anat_dir = Path(subject_dir, 'T1w', self.inputs.subject)
+            self._results['anat_dir'] = Path(subject_dir, 'T1w')
+            self._results['anat_files'] = {'t1_vol': Path(subject_dir, 'MNINonLinear', 'T1w.nii.gz'),
+                                           'myelin_l': Path(subject_dir, 'MNINonLinear', 'fsaverage_LR32k', 
+                                                       f'{self.inputs.subject}.L.MyelinMap.32k_fs_LR.func.gii'),
+                                           'myelin_r': Path(subject_dir, 'MNINonLinear', 'fsaverage_LR32k', 
+                                                       f'{self.inputs.subject}.R.MyelinMap.32k_fs_LR.func.gii'),
+                                           'wm_vol': Path(anat_dir, 'mri', 'wm.mgz'),
+                                           'white_l': Path(anat_dir, 'surf', 'lh.white'),
+                                           'white_r': Path(anat_dir, 'surf', 'rh.white'),
+                                           'pial_l': Path(anat_dir, 'surf', 'lh.pial'),
+                                           'pial_r': Path(anat_dir, 'surf', 'rh.pial'),
+                                           'ct_l': Path(anat_dir, 'surf', 'lh.thickness'),
+                                           'ct_r': Path(anat_dir, 'surf', 'rh.thickness'),
+                                           'label_l': Path(anat_dir, 'label', 'lh.cortex.label'),
+                                           'label_r': Path(anat_dir, 'label', 'rh.cortex.label'),
+                                           'myelin_vol': Path(subject_dir, 'T1w', 'T1wDividedByT2w.nii.gz')}
+            for key in self._results['anat_files']:
+                if self._results['anat_files'][key].is_symlink():
+                    if key == 't1_vol' or key == 'myelin_l' or key == 'myelin_r':
+                        dl.get(path=self._results['anat_files'][key], dataset=rs_dir, source=source, on_failure='stop')
+                    else:
+                        dl.get(path=self._results['anat_files'][key], dataset=self._results['anat_dir'], source=source, 
+                               on_failure='stop')
+                else:
+                    self._results['anat_files'][key] = ''
+
+            # get aseg stats table for HCP-A and HCP-D
+            if self.inputs.dataset == 'HCP-A' or self.inputs.dataset == 'HCP-D':
+                hcpad_astats = Path(anat_dir, 'stats', 'aseg.stats')
+                output_dir = Path(self.inputs.output_dir, f'{self.inputs.dataset}_astats')
+                astats_table = Path(output_dir, f'{self.inputs.subject}.txt')
+                output_dir.mkdir(parents=True, exist_ok=True)
+
+                dl.get(path=hcpad_astats, dataset=self._results['anat_dir'], source=source, on_failure='stop')
+                command = ['python2', f'{getenv("FREESURFER_HOME")}/bin/asegstats2table', '--meas', 'volume', 
+                           '--tablefile', astats_table, '--inputs', hcpad_astats]
+                subprocess.run(command)
+
+        # get rfMRI data
+        for key in self._results['rs_files']:
+            if self._results['rs_files'][key] != '':
+                dl.get(path=self._results['rs_files'][key], dataset=rs_dir, source=source, on_failure='stop')
+
+        return runtime
+    
+### InitDiffusionData: install and get subject-specific diffusion data
+
+class _InitDiffusionDataInputSpec(BaseInterfaceInputSpec):
+    dataset = traits.Str(mandatory=True, desc='name of dataset to get (HCP-YA, HCP-A, HCP-D, ABCD, UKB)')
+    work_dir = traits.Directory(mandatory=True, desc='absolute path to work directory')
+    subject = traits.Str(mandatory=True, desc='subject ID')
+    output_dir = traits.Directory(mandatory=True, desc='absolute path to output directory')
+
+class _InitDiffusionDataOutputSpec(TraitedSpec):
+    d_files = traits.Dict(dtype=Path, desc='filenames of diffusion data')
+    t1_files = traits.Dict(dtype=Path, desc='filenames of T1w data')
+    fs_files = traits.Dict(dtype=Path, desc='filenames of FreeSurfer outputs')
+    dataset_dir = traits.Directory(desc='absolute path to installed root dataset')
+    fs_dir = traits.Directory(desc='FreeSurfer subject directory')
+
+class InitDiffusionData(SimpleInterface):
+    input_spec = _InitDiffusionDataInputSpec
+    output_spec = _InitDiffusionDataOutputSpec
+
+    def _run_interface(self, runtime):
+        self._results['dataset_dir'] = Path(self.inputs.work_dir, self.inputs.subject)
+        dataset_dirs = {'HCP-YA': Path(self._results['dataset_dir'], 'HCP1200'),
+                        'HCP-A': Path(self._results['dataset_dir'], 'original', 'hcp', 'hcp_aging'),
+                        'HCP-D': Path(self._results['dataset_dir'], 'original', 'hcp', 'hcp_development'),
+                        'ABCD': Path(self._results['dataset_dir'], 'original', 'abcd', 'abcd-hcp-pipeline')}
+        dataset_dir = dataset_dirs[self.inputs.dataset]
+
+        if self.inputs.dataset == 'HCP-A' or self.inputs.dataset == 'HCP-D':
+            source = 'inm7-storage'
+        else:
+            source = None
+
+        # install datasets
+        dl.install(path=self._results['dataset_dir'], source=dataset_url[self.inputs.dataset], on_failure='stop')
+        dl.get(path=dataset_dir, dataset=self._results['dataset_dir'], get_data=False, source=source, on_failure='stop')
+        subject_dir = Path(dataset_dir, self.inputs.subject)
+        dl.get(path=subject_dir, dataset=dataset_dir, get_data=False, source=source, on_failure='stop')
+
+        if self.inputs.dataset == 'HCP-A' or self.inputs.dataset == 'HCP-D':
+            d_dir = Path(subject_dir, 'unprocessed', 'Diffusion')
+            dl.get(path=d_dir.parent, dataset=dataset_dir, get_data=False, source=source, on_failure='stop')
+            anat_dir = Path(subject_dir, 'T1w')
+            fs_dir = Path(subject_dir, 'T1w', self.inputs.subject)
+            dl.get(path=anat_dir, dataset=dataset_dir, get_data=False, source=source, on_failure='stop')
+            mni_dir = Path(subject_dir, 'MNINonLinear')
+            dl.get(path=mni_dir, dataset=dataset_dir, get_data=False, source=source, on_failure='stop')
+
+            self._results['d_files'] = {}
+            for dirs in [98, 99]:
+                for phase in ['AP', 'PA']:
+                    for ftype in ['.nii.gz', '.bval', '.bvec']:
+                        key = f'dir{dirs}_{phase}{ftype}'
+                        self._results['d_files'][key] = Path(d_dir, f'{self.inputs.subject}_dMRI_{key}')
+            for key in self._results['d_files']:
+                if self._results['d_files'][key].is_symlink():
+                    dl.get(path=self._results['d_files'][key], dataset=d_dir.parent, source=source, on_failure='stop')
+                else:
+                    self._results['d_files'][key] = ''
+
+            self._results['fs_files'] = {'lh_aparc': Path(fs_dir, 'label', 'lh.aparc.annot'),
+                                         'rh_aparc': Path(fs_dir, 'label', 'rh.aparc.annot'),
+                                         'lh_pial': Path(fs_dir, 'surf', 'lh.pial'),
+                                         'rh_pial': Path(fs_dir, 'surf', 'rh.pial'),
+                                         'lh_white': Path(fs_dir, 'surf', 'lh.white'),
+                                         'rh_white': Path(fs_dir, 'surf', 'rh.white'),
+                                         'lh_white_deformed': Path(fs_dir, 'surf', 'lh.white.deformed'),
+                                         'rh_white_deformed': Path(fs_dir, 'surf', 'rh.white.deformed'),
+                                         'lh_reg': Path(fs_dir, 'surf', 'lh.sphere.reg'),
+                                         'rh_reg': Path(fs_dir, 'surf', 'rh.sphere.reg'),
+                                         'lh_ribbon': Path(fs_dir, 'mri', 'lh.ribbon.mgz'),
+                                         'rh_ribbon': Path(fs_dir, 'mri', 'rh.ribbon.mgz'),
+                                         'ribbon': Path(fs_dir, 'mri', 'ribbon.mgz'),
+                                         'orig': Path(fs_dir, 'mri', 'orig.mgz'),
+                                         'eye': Path(fs_dir, 'mri', 'transforms', 'eye.dat'),
+                                         'lh_thickness': Path(fs_dir, 'surf', 'lh.thickness'),
+                                         'rh_thickness': Path(fs_dir, 'surf', 'rh.thickness')}
+            for key in self._results['fs_files']:
+                if self._results['fs_files'][key].is_symlink():
+                    dl.get(path=self._results['fs_files'][key], dataset=anat_dir, source=source, on_failure='stop')
+                else:
+                    self._results['fs_files'][key] = ''
+            self._results['fs_dir'] = fs_dir
+
+            self._results['t1_files'] = {'t1': Path(anat_dir, 'T1w_acpc_dc.nii.gz'),
+                                         't1_restore': Path(anat_dir, 'T1w_acpc_dc_restore.nii.gz'),
+                                         't1_restore_brain': Path(anat_dir, 'T1w_acpc_dc_restore_brain.nii.gz'),
+                                         'bias': Path(anat_dir, 'BiasField_acpc_dc.nii.gz'),
+                                         'fs_mask': Path(anat_dir, 'brainmask_fs.nii.gz'),
+                                         't1_to_mni': Path(mni_dir, 'xfms', 'acpc_dc2standard.nii.gz'),
+                                         'aseg': Path(mni_dir, 'mri', 'aseg.mgz'),
+                                         'aparc_aseg': Path(mni_dir, 'mri', 'aparc+aseg.mgz'),
+                                         'brainmask': Path(mni_dir, 'mri', 'brainmask.mgz'),
+                                         'talairach_xfm': Path(mni_dir, 'mri', 'xfms', 'talairach.xfm'),
+                                         'norm': Path(mni_dir, 'mri', 'norm.mgz')}
+            for key in self._results['t1_files']:
+                if self._results['t1_files'][key].is_symlink():
+                    if key == 't1_to_mni' or key == 'aseg':
+                        dl.get(path=self._results['t1_files'][key], dataset=mni_dir, source=source, on_failure='stop')
+                    else:
+                        dl.get(path=self._results['t1_files'][key], dataset=anat_dir, source=source, on_failure='stop')
+                else:
+                    self._results['t1_files'][key] = ''
+
+        return runtime
+
+### SaveFeatures: save extracted features
+
+class _SaveFeaturesInputSpec(BaseInterfaceInputSpec):
+    rsfc = traits.Dict(mandatory=True, dtype=float, desc='resting-state functional connectivity')
+    dfc = traits.Dict(dmandatory=True, dtype=float, desc='dynamic functional connectivity')
+    rs_stats = traits.Dict(mandatory=True, dtype=float, desc='dynamic functional connectivity')
+    tfc = traits.Dict({}, dtype=dict, desc='task-based functional connectivity')
+    myelin = traits.Dict(mandatory=True, dtype=float, desc='myelin content estimates')
+    morph = traits.Dict(mandatory=True, dtype=float, desc='morphometry features')
+    output_dir = traits.Directory(mandatory=True, desc='absolute path to output directory')
+    dataset = traits.Str(mandatory=True, desc='name of dataset to get (HCP-YA, HCP-A, HCP-D, ABCD, UKB)')
+    dataset_dir = traits.Directory(mandatory=True, desc='absolute path to installed root dataset')
+    subject = traits.Str(mandatory=True, desc='subject ID')
+    overwrite = traits.Bool(mandatory=True, desc='whether to overwrite existing results')
+
+class SaveFeatures(SimpleInterface):
+    input_spec = _SaveFeaturesInputSpec
+
+    def _run_interface(self, runtime):
+        Path(self.inputs.output_dir).mkdir(parents=True, exist_ok=True)
+        output_file = Path(self.inputs.output_dir, f'{self.inputs.dataset}_{self.inputs.subject}.h5')
+
+        for level in range(4):
+            ds_rsfc = f'/rsfc/level{level+1}'
+            data_rsfc = self.inputs.rsfc[f'level{level+1}']
+            write_h5(output_file, ds_rsfc, data_rsfc, self.inputs.overwrite)
+
+            ds_dfc = f'/dfc/level{level+1}'
+            data_dfc = self.inputs.dfc[f'level{level+1}']
+            write_h5(output_file, ds_dfc, data_dfc, self.inputs.overwrite)
+
+            for stats in ['strength', 'betweenness', 'participation', 'efficiency']:
+                ds_stats = f'/network_stats/{stats}/level{level+1}'
+                data_stats = self.inputs.rs_stats[f'level{level+1}_{stats}']
+                write_h5(output_file, ds_stats, data_stats, self.inputs.overwrite)
+    
+            if self.inputs.tfc:
+                ds_tfc = f'/tfc/level{level+1}'
+                data_tfc = self.inputs.tfc[f'level{level+1}']
+                write_h5(output_file, ds_tfc, data_tfc, self.inputs.overwrite)
+
+            for stats in ['GMV', 'CS', 'CT']:
+                ds_morph = f'/morphometry/{stats}/level{level+1}'
+                data_morph = self.inputs.morph[f'level{level+1}_{stats}']
+                write_h5(output_file, ds_morph, data_morph, self.inputs.overwrite)
+
+            ds_myelin = f'/myelin/level{level+1}'
+            data_myelin = self.inputs.myelin[f'level{level+1}']
+            write_h5(output_file, ds_myelin, data_myelin, self.inputs.overwrite)
+
+        dl.remove(dataset=self.inputs.dataset_dir, reckless='kill', on_failure='continue')
+
+        return runtime
+    
+### SaveDFeatures: save extracted features
+
+class _SaveDFeaturesInputSpec(BaseInterfaceInputSpec):
+    count_files = traits.List(mandatory=True, desc='SC based on streamline count')
+    length_files = traits.List(mandatory=True, desc='SC based on streamline length')
+    output_dir = traits.Directory(mandatory=True, desc='absolute path to output directory')
+    dataset = traits.Str(mandatory=True, desc='name of dataset to get (HCP-YA, HCP-A, HCP-D, ABCD, UKB)')
+    dataset_dir = traits.Directory(mandatory=True, desc='absolute path to installed root dataset')
+    subject = traits.Str(mandatory=True, desc='subject ID')
+    overwrite = traits.Bool(mandatory=True, desc='whether to overwrite existing results')
+
+class SaveDFeatures(SimpleInterface):
+    input_spec = _SaveDFeaturesInputSpec
+
+    def _run_interface(self, runtime):
+        Path(self.inputs.output_dir).mkdir(parents=True, exist_ok=True)
+        output_file = Path(self.inputs.output_dir, f'{self.inputs.dataset}_{self.inputs.subject}.h5')
+
+        for count_file in self.inputs.count_files:
+            sc_count = pd.read_csv(count_file, header=None)
+            ds_count = f'/sc/count/level{str(sc_count.shape[0])[0]}'
+            write_h5(output_file, ds_count, np.array(sc_count), self.inputs.overwrite)
+
+        for length_file in self.inputs.length_files:
+            sc_length = pd.read_csv(length_file, header=None)
+            ds_length = f'/sc/length/level{str(sc_length.shape[0])[0]}'
+            write_h5(output_file, ds_length, np.array(sc_length), self.inputs.overwrite)
+
+        dl.remove(dataset=self.inputs.dataset_dir, reckless='kill', on_failure='continue')
+
+        return runtime
+
+### InitFeatures: extract available phenotype data and required list of subjects
+
+class _InitFeaturesInputSpec(BaseInterfaceInputSpec):
+    features_dir = traits.Dict(mandatory=True, dtype=str, desc='absolute path to extracted features for each dataset')
+    phenotypes_dir = traits.Dict(mandatory=True, desc='absolute path to phenotype files for each dataset')
+    phenotype = traits.Str(mandatory=True, desc='phenotype to use as prediction target')
+
+class _InitFeaturesOutputSpec(TraitedSpec):
+    sublists = traits.Dict(dtype=list, desc='list of subjects available in each dataset')
+    confounds = traits.Dict(dtype=dict, desc='confound values from subjects in sublists')
+    phenotypes = traits.Dict(dtype=float, desc='phenotype values from subjects in sublists')
+    phenotypes_perm = traits.Dict(dtype=float, desc='shuffled phenotype values for permutation')
+
+class InitFeatures(SimpleInterface):
+    input_spec = _InitFeaturesInputSpec
+    output_spec = _InitFeaturesOutputSpec
+
+    def _run_interface(self, runtime):
+        self._results['sublists'] = dict.fromkeys(self.inputs.features_dir)      
+        self._results['confounds'] = {}
+
+        for dataset in self.inputs.features_dir:
+            # phenotype data
+            features_files = list(Path(self.inputs.features_dir[dataset]).iterdir())
+            if dataset == 'HCP-A' or 'HCP-D':
+                sublist = [str(file)[-19:-9] for file in features_files]
+            else:
+                sublist = [str(file)[-9:-3] for file in features_files]
+            sublist, pheno, pheno_perm = pheno_HCP(dataset, self.inputs.phenotypes_dir[dataset], 
+                                                   self.inputs.phenotype, sublist)
+            sublist, self._results['confounds'] = pheno_conf_HCP(dataset, self.inputs.phenotypes_dir[dataset], 
+                                                                 self.inputs.features_dir[dataset], sublist)
+            self._results['phenotypes'] = pheno
+            self._results['phenotypes_perm'] = pheno_perm
+            self._results['sublists'][dataset] = sublist
+
+        return runtime
+
+### RegionwiseSave: extract features and available phenotype data
+
+class _RegionwiseSaveInputSpec(BaseInterfaceInputSpec):
+    results = traits.List(dtype=dict, desc='accuracy results')
+    selected_features = traits.List(dtype=dict, desc='whether each feature is selected or not')
+    output_dir = traits.Directory(mandatory=True, desc='absolute path to output directory')
+    overwrite = traits.Bool(mandatory=True, desc='whether to overwrite existing results')
+
+class RegionwiseSave(SimpleInterface):
+    input_spec = _RegionwiseSaveInputSpec
+
+    def _run_interface(self, runtime):
+        Path(self.inputs.output_dir).mkdir(parents=True, exist_ok=True)
+        output_file = Path(self.inputs.output_dir, 'regionwise_results.h5')
+
+        results = {key: item for d in self.inputs.results for key, item in d.items()}
+        features = {key: item for d in self.inputs.selected_features for key, item in d.items()}
+
+        for dict_data in results, features:
+            for key in dict_data:
+                write_h5(output_file, f'/{key}', np.array(dict_data[key]), self.inputs.overwrite)
+
         return runtime