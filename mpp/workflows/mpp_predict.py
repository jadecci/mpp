--- conflicted
+++ resolved
@@ -1,209 +1,147 @@
-from pathlib import Path
-import argparse
-import configparser
-import logging
-
-import nipype.pipeline as pe
-
-from mpp.interfaces.data import InitFeatures, PredictionSave
-from mpp.interfaces.crossval import (
-    CrossValSplit, FeaturewiseModel, ConfoundsModel, IntegratedFeaturesModel)
-from mpp.interfaces.features import CVFeatures
-
-base_dir = Path(__file__).resolve().parent.parent
-logging.getLogger('datalad').setLevel(logging.WARNING)
-
-
-def main() -> None:
-    parser = argparse.ArgumentParser(
-        description='Multimodal psychometric prediction',
-        formatter_class=lambda prog: argparse.ArgumentDefaultsHelpFormatter(prog, width=100))
-    parser.add_argument(
-        '--datasets', nargs='+', dest='datasets', required=True,
-        help='Datasets for cross-validation')
-    parser.add_argument(
-        '--target', type=str, dest='target', required=True,
-        help='Phenotype to use as prediction target')
-    parser.add_argument(
-        '--levels', nargs='+', dest='levels', default=['4'], help='Parcellation levels.')
-    parser.add_argument(
-        '--features', nargs='+', dest='features', help='Absolute paths to extracted features')
-    parser.add_argument(
-        '--phenotypes', nargs='+', dest='phenotypes',
-        help='Absolute paths to phenotype directories')
-    parser.add_argument(
-        '--config', type=Path, dest='config', default=Path(base_dir, 'data', 'default.config'),
-        help='Custom configuration file')
-    parser.add_argument(
-        '--ext_data', nargs='+', dest='ext_data', default=None,
-        help='Dataset(s) as external test set')
-    parser.add_argument(
-        '--ext_features', nargs='+', dest='ext_features', default=None,
-        help='Absolute path to extracted features of each external test set.')
-    parser.add_argument(
-        '--work_dir', type=Path, dest='work_dir', default=Path.cwd(), help='Work directory')
-    parser.add_argument(
-        '--output_dir', type=Path, dest='output_dir', default=Path.cwd(), help='output directory')
-    parser.add_argument(
-        '--overwrite', dest='overwrite', action="store_true", help='overwrite existing results')
-    parser.add_argument(
-        '--condordag', dest='condordag', action='store_true', help='submit graph to HTCondor')
-    parser.add_argument(
-        '--wrapper', type=str, dest='wrapper', default='', help='wrapper script for HTCondor')
-    parser.add_argument(
-        '--model', type=str, dest='model', default='', help='run a certain model')
-    args = parser.parse_args()
-
-    # Configuration file
-    config_parse = configparser.ConfigParser()
-    config_parse.read(args.config)
-    config = {option: config_parse['USER'][option] for option in config_parse['USER']}
-
-    # Preparations
-    features_dir = dict(zip(args.datasets, args.features))
-    mp_wf = pe.Workflow('mp_wf', base_dir=args.work_dir)
-    init_data = pe.Node(
-        InitFeatures(features_dir=features_dir,
-                     phenotypes_dir=dict(zip(args.datasets, args.phenotypes)),
-                     phenotype=args.target),
-        name='init_data')
-    cv_split = pe.Node(CrossValSplit(config=config), name='cv_split')
-    mp_wf.connect([(init_data, cv_split, [('sublists', 'sublists')])])
-
-    # Features to estimate during cross-validation
-    features_iterables = [
-        ('repeat', list(range(int(config['n_repeats'])))),
-        ('fold', list(range(int(config['n_folds'])))),
-        ('level', args.levels)]
-    features = pe.Node(
-        CVFeatures(config=config, features_dir=features_dir),
-        name='features', iterables=features_iterables)
-    mp_wf.connect([
-        (init_data, features, [('sublists', 'sublists')]),
-        (cv_split, features, [('cv_split', 'cv_split')])])
-
-<<<<<<< HEAD
-    # Models
-    if args.model == 'regionwise':
-        mp_wf = regionwise_wf(mp_wf, init_data, cv_split, features, config, features_dir, args)
-    elif args.model == 'confound':
-        mp_wf, _ = confound_wf(mp_wf, init_data, features, cv_split, config, args)
-    elif args.model == 'randompatches':
-        mp_wf = randompatches_wf(mp_wf, init_data, cv_split, features, features_dir, args)
-    elif args.model == 'featurewise':
-        mp_wf, _ = featurewise_wf(
-            mp_wf, init_data, cv_split, features, config, features_dir, args)
-    else:
-        mp_wf, fw_model = featurewise_wf(
-            mp_wf, init_data, cv_split, features, config, features_dir, args)
-        mp_wf, conf_model = confound_wf(mp_wf, init_data, features, cv_split, config, args)
-        mp_wf = integratedfeatures_wf(
-            mp_wf, init_data, cv_split, features, config, fw_model, conf_model, args)
-
-    mp_wf.config['execution']['try_hard_link_datasink'] = 'false'
-    mp_wf.config['execution']['crashfile_format'] = 'txt'
-    mp_wf.config['execution']['stop_on_first_crash'] = 'true'
-    mp_wf.config['monitoring']['enabled'] = 'true'
-
-    mp_wf.write_graph()
-    if args.condordag:
-        mp_wf.run(
-            plugin='CondorDAGMan',
-            plugin_args={
-                'wrapper_cmd': args.wrapper,
-                'dagman_args': f'-outfile_dir {args.work_dir} -import_env',
-                'override_specs': 'request_memory = 10 GB\nrequest_cpus = 1'})
-    else:
-        mp_wf.run()
-
-
-def regionwise_wf(
-        wf: pe.Workflow, init_data: pe.Node, cv_split: pe.Node, features: pe.Node, config: dict,
-        features_dir: dict, args) -> pe.Workflow:
-    rw_model = pe.Node(
-        RegionwiseModel(mode='test', config=config, features_dir=features_dir), name='rw_test')
-    rw_save = pe.JoinNode(
-        PredictionSave(
-            output_dir=args.output_dir, overwrite=args.overwrite, phenotype=args.target,
-            type='regionwise'),
-        name='rw_save', joinfield=['results'], joinsource='features')
-
-    wf.connect([
-        (init_data, rw_model, [('sublists', 'sublists'), ('phenotypes', 'phenotypes')]),
-        (cv_split, rw_model, [('cv_split', 'cv_split')]),
-        (features, rw_model, [
-            ('embeddings', 'embeddings'), ('params', 'params'), ('level', 'level'),
-            ('repeat', 'repeat'), ('fold', 'fold')]),
-        (rw_model, rw_save, [('results', 'results')])])
-
-    return wf
-
-
-def featurewise_wf(
-        wf: pe.Workflow, init_data: pe.Node, cv_split: pe.Node, features: pe.Node, config: dict,
-        features_dir: dict, args) -> tuple[pe.Workflow, pe.Node]:
-=======
-    # Feature-wise models
->>>>>>> 80049bc9
-    fw_model = pe.Node(FeaturewiseModel(config=config, features_dir=features_dir), name='fw_model')
-    fw_save = pe.JoinNode(
-        PredictionSave(
-            output_dir=args.output_dir, overwrite=args.overwrite, phenotype=args.target,
-            type='featurewise'),
-        name='fw_save', joinfield=['results'], joinsource='features')
-    mp_wf.connect([
-        (init_data, fw_model, [
-            ('sublists', 'sublists'), ('confounds', 'confounds'), ('phenotypes', 'phenotypes')]),
-        (cv_split, fw_model, [('cv_split', 'cv_split')]),
-        (features, fw_model, [
-            ('embeddings', 'embeddings'), ('params', 'params'), ('level', 'level'),
-            ('repeat', 'repeat'), ('fold', 'fold')]),
-        (fw_model, fw_save, [('results', 'results')])])
-
-    # Confound models
-    conf_model = pe.Node(ConfoundsModel(config=config), name='conf_model')
-    conf_save = pe.JoinNode(
-        PredictionSave(
-            output_dir=args.output_dir, overwrite=args.overwrite, phenotype=args.target,
-            type='confounds'),
-        name='conf_save', joinfield=['results'], joinsource='features')
-    mp_wf.connect([
-        (init_data, conf_model, [
-            ('sublists', 'sublists'), ('confounds', 'confounds'), ('phenotypes', 'phenotypes')]),
-        (features, conf_model, [('repeat', 'repeat'), ('fold', 'fold')]),
-        (cv_split, conf_model, [('cv_split', 'cv_split')]),
-        (conf_model, conf_save, [('results', 'results')])])
-
-    # Integrated-features set models
-    conf_model = pe.Node(ConfoundsModel(config=config), name='conf_model')
-    conf_save = pe.JoinNode(
-        PredictionSave(
-            output_dir=args.output_dir, overwrite=args.overwrite, phenotype=args.target,
-            type='confounds'),
-        name='conf_save', joinfield=['results'], joinsource='features')
-    mp_wf.connect([
-        (init_data, conf_model, [
-            ('sublists', 'sublists'), ('confounds', 'confounds'), ('phenotypes', 'phenotypes')]),
-        (features, conf_model, [('repeat', 'repeat'), ('fold', 'fold')]),
-        (cv_split, conf_model, [('cv_split', 'cv_split')]),
-        (conf_model, conf_save, [('results', 'results')])])
-
-    mp_wf.config['execution']['try_hard_link_datasink'] = 'false'
-    mp_wf.config['execution']['crashfile_format'] = 'txt'
-    mp_wf.config['execution']['stop_on_first_crash'] = 'true'
-    mp_wf.config['monitoring']['enabled'] = 'true'
-
-    mp_wf.write_graph()
-    if args.condordag:
-        mp_wf.run(
-            plugin='CondorDAGMan',
-            plugin_args={
-                'wrapper_cmd': args.wrapper,
-                'dagman_args': f'-outfile_dir {args.work_dir} -import_env',
-                'override_specs': 'request_memory = 5 GB\nrequest_cpus = 1'})
-    else:
-        mp_wf.run()
-
-
-if __name__ == '__main__':
-    main()
+from pathlib import Path
+import argparse
+import configparser
+import logging
+
+import nipype.pipeline as pe
+
+from mpp.interfaces.data import InitFeatures, PredictionSave
+from mpp.interfaces.crossval import (
+    CrossValSplit, FeaturewiseModel, ConfoundsModel, IntegratedFeaturesModel)
+from mpp.interfaces.features import CVFeatures
+
+base_dir = Path(__file__).resolve().parent.parent
+logging.getLogger('datalad').setLevel(logging.WARNING)
+
+
+def main() -> None:
+    parser = argparse.ArgumentParser(
+        description='Multimodal psychometric prediction',
+        formatter_class=lambda prog: argparse.ArgumentDefaultsHelpFormatter(prog, width=100))
+    parser.add_argument(
+        '--datasets', nargs='+', dest='datasets', required=True,
+        help='Datasets for cross-validation')
+    parser.add_argument(
+        '--target', type=str, dest='target', required=True,
+        help='Phenotype to use as prediction target')
+    parser.add_argument(
+        '--levels', nargs='+', dest='levels', default=['4'], help='Parcellation levels.')
+    parser.add_argument(
+        '--features', nargs='+', dest='features', help='Absolute paths to extracted features')
+    parser.add_argument(
+        '--phenotypes', nargs='+', dest='phenotypes',
+        help='Absolute paths to phenotype directories')
+    parser.add_argument(
+        '--config', type=Path, dest='config', default=Path(base_dir, 'data', 'default.config'),
+        help='Custom configuration file')
+    parser.add_argument(
+        '--ext_data', nargs='+', dest='ext_data', default=None,
+        help='Dataset(s) as external test set')
+    parser.add_argument(
+        '--ext_features', nargs='+', dest='ext_features', default=None,
+        help='Absolute path to extracted features of each external test set.')
+    parser.add_argument(
+        '--work_dir', type=Path, dest='work_dir', default=Path.cwd(), help='Work directory')
+    parser.add_argument(
+        '--output_dir', type=Path, dest='output_dir', default=Path.cwd(), help='output directory')
+    parser.add_argument(
+        '--overwrite', dest='overwrite', action="store_true", help='overwrite existing results')
+    parser.add_argument(
+        '--condordag', dest='condordag', action='store_true', help='submit graph to HTCondor')
+    parser.add_argument(
+        '--wrapper', type=str, dest='wrapper', default='', help='wrapper script for HTCondor')
+    parser.add_argument(
+        '--model', type=str, dest='model', default='', help='run a certain model')
+    args = parser.parse_args()
+
+    # Configuration file
+    config_parse = configparser.ConfigParser()
+    config_parse.read(args.config)
+    config = {option: config_parse['USER'][option] for option in config_parse['USER']}
+
+    # Preparations
+    features_dir = dict(zip(args.datasets, args.features))
+    mp_wf = pe.Workflow('mp_wf', base_dir=args.work_dir)
+    init_data = pe.Node(
+        InitFeatures(features_dir=features_dir,
+                     phenotypes_dir=dict(zip(args.datasets, args.phenotypes)),
+                     phenotype=args.target),
+        name='init_data')
+    cv_split = pe.Node(CrossValSplit(config=config), name='cv_split')
+    mp_wf.connect([(init_data, cv_split, [('sublists', 'sublists')])])
+
+    # Features to estimate during cross-validation
+    features_iterables = [
+        ('repeat', list(range(int(config['n_repeats'])))),
+        ('fold', list(range(int(config['n_folds'])))),
+        ('level', args.levels)]
+    features = pe.Node(
+        CVFeatures(config=config, features_dir=features_dir),
+        name='features', iterables=features_iterables)
+    mp_wf.connect([
+        (init_data, features, [('sublists', 'sublists')]),
+        (cv_split, features, [('cv_split', 'cv_split')])])
+
+    # Feature-wise models
+    fw_model = pe.Node(FeaturewiseModel(config=config, features_dir=features_dir), name='fw_model')
+    fw_save = pe.JoinNode(
+        PredictionSave(
+            output_dir=args.output_dir, overwrite=args.overwrite, phenotype=args.target,
+            type='featurewise'),
+        name='fw_save', joinfield=['results'], joinsource='features')
+    mp_wf.connect([
+        (init_data, fw_model, [
+            ('sublists', 'sublists'), ('confounds', 'confounds'), ('phenotypes', 'phenotypes')]),
+        (cv_split, fw_model, [('cv_split', 'cv_split')]),
+        (features, fw_model, [
+            ('embeddings', 'embeddings'), ('params', 'params'), ('level', 'level'),
+            ('repeat', 'repeat'), ('fold', 'fold')]),
+        (fw_model, fw_save, [('results', 'results')])])
+
+    # Confound models
+    conf_model = pe.Node(ConfoundsModel(config=config), name='conf_model')
+    conf_save = pe.JoinNode(
+        PredictionSave(
+            output_dir=args.output_dir, overwrite=args.overwrite, phenotype=args.target,
+            type='confounds'),
+        name='conf_save', joinfield=['results'], joinsource='features')
+    mp_wf.connect([
+        (init_data, conf_model, [
+            ('sublists', 'sublists'), ('confounds', 'confounds'), ('phenotypes', 'phenotypes')]),
+        (features, conf_model, [('repeat', 'repeat'), ('fold', 'fold')]),
+        (cv_split, conf_model, [('cv_split', 'cv_split')]),
+        (conf_model, conf_save, [('results', 'results')])])
+
+    # Integrated-features set models
+    conf_model = pe.Node(ConfoundsModel(config=config), name='conf_model')
+    conf_save = pe.JoinNode(
+        PredictionSave(
+            output_dir=args.output_dir, overwrite=args.overwrite, phenotype=args.target,
+            type='confounds'),
+        name='conf_save', joinfield=['results'], joinsource='features')
+    mp_wf.connect([
+        (init_data, conf_model, [
+            ('sublists', 'sublists'), ('confounds', 'confounds'), ('phenotypes', 'phenotypes')]),
+        (features, conf_model, [('repeat', 'repeat'), ('fold', 'fold')]),
+        (cv_split, conf_model, [('cv_split', 'cv_split')]),
+        (conf_model, conf_save, [('results', 'results')])])
+
+    mp_wf.config['execution']['try_hard_link_datasink'] = 'false'
+    mp_wf.config['execution']['crashfile_format'] = 'txt'
+    mp_wf.config['execution']['stop_on_first_crash'] = 'true'
+    mp_wf.config['monitoring']['enabled'] = 'true'
+
+    mp_wf.write_graph()
+    if args.condordag:
+        mp_wf.run(
+            plugin='CondorDAGMan',
+            plugin_args={
+                'wrapper_cmd': args.wrapper,
+                'dagman_args': f'-outfile_dir {args.work_dir} -import_env',
+                'override_specs': 'request_memory = 10 GB\nrequest_cpus = 1'})
+    else:
+        mp_wf.run()
+
+
+if __name__ == '__main__':
+    main()